--- conflicted
+++ resolved
@@ -1,43 +1,28 @@
 use crate::commands::StaticCommand;
 use crate::context::SpanSource;
 use crate::errors::ShellError;
-<<<<<<< HEAD
 use crate::object::{Primitive, Value};
 use crate::parser::hir::SyntaxType;
-use crate::parser::parse::span::Span;
 use crate::parser::registry::{self, Signature};
-=======
-use crate::object::{Primitive, Switch, Value};
->>>>>>> 600f0f3a
 use crate::prelude::*;
 use mime::Mime;
 use std::path::{Path, PathBuf};
 use std::str::FromStr;
 use uuid::Uuid;
 
-<<<<<<< HEAD
 pub struct Open;
 
 #[derive(Deserialize)]
 pub struct OpenArgs {
-    path: Spanned<PathBuf>,
+    path: Tagged<PathBuf>,
     raw: bool,
 }
-=======
-command! {
-    Open as open(args, path: Tagged<PathBuf>, --raw: Switch,) {
-        let span = args.call_info.name_span;
-
-        let cwd = args
-            .shell_manager.path();
->>>>>>> 600f0f3a
 
 impl StaticCommand for Open {
     fn name(&self) -> &str {
         "open"
     }
 
-<<<<<<< HEAD
     fn signature(&self) -> Signature {
         Signature::build(self.name())
             .required("path", SyntaxType::Block)
@@ -52,33 +37,31 @@
         args.process(registry, run)?.run()
     }
 }
-=======
-        let path_str = path.to_str().ok_or(ShellError::type_error("Path", "invalid path".tagged(path.tag())))?;
-
-        let (file_extension, contents, contents_tag, span_source) = fetch(&full_path, path_str, path.span())?;
->>>>>>> 600f0f3a
 
 fn run(
     OpenArgs { raw, path }: OpenArgs,
-    RunnableContext { env, name, .. }: RunnableContext,
+    RunnableContext {
+        shell_manager,
+        name,
+        ..
+    }: RunnableContext,
 ) -> Result<OutputStream, ShellError> {
-    let cwd = env.lock().unwrap().path().to_path_buf();
+    let cwd = PathBuf::from(shell_manager.path());
     let full_path = PathBuf::from(cwd);
 
     let path_str = path.to_str().ok_or(ShellError::type_error(
         "Path",
-        "invalid path".spanned(path.span),
+        "invalid path".tagged(path.tag()),
     ))?;
 
-<<<<<<< HEAD
-    let (file_extension, contents, contents_span, span_source) =
-        fetch(&full_path, path_str, path.span)?;
+    let (file_extension, contents, contents_tag, span_source) =
+        fetch(&full_path, path_str, path.span())?;
 
     let file_extension = if raw { None } else { file_extension };
 
     let mut stream = VecDeque::new();
 
-    if let Some(uuid) = contents_span.source {
+    if let Some(uuid) = contents_tag.origin {
         // If we have loaded something, track its source
         stream.push_back(ReturnSuccess::action(CommandAction::AddSpanSource(
             uuid,
@@ -88,49 +71,23 @@
 
     match contents {
         Value::Primitive(Primitive::String(string)) => {
-            let value = parse_as_value(file_extension, string, contents_span, name)?;
+            let value = parse_as_value(file_extension, string, contents_tag, name)?;
 
             match value {
-                Spanned {
+                Tagged {
                     item: Value::List(list),
                     ..
                 } => {
                     for elem in list {
                         stream.push_back(ReturnSuccess::value(elem));
-=======
-        if let Some(uuid) = contents_tag.origin {
-            // If we have loaded something, track its source
-            stream.push_back(ReturnSuccess::action(CommandAction::AddSpanSource(uuid, span_source)))
-        }
-
-        match contents {
-            Value::Primitive(Primitive::String(string)) => {
-                let value = parse_as_value(
-                    file_extension,
-                    string,
-                    contents_tag,
-                    span,
-                )?;
-
-                match value {
-                    Tagged { item: Value::List(list), .. } => {
-                        for elem in list {
-                            stream.push_back(ReturnSuccess::value(elem));
-                        }
->>>>>>> 600f0f3a
                     }
                 }
                 x => stream.push_back(ReturnSuccess::value(x)),
             }
         }
 
-<<<<<<< HEAD
-        other => stream.push_back(ReturnSuccess::value(other.spanned(contents_span))),
+        other => stream.push_back(ReturnSuccess::value(other.tagged(contents_tag))),
     };
-=======
-            other => stream.push_back(ReturnSuccess::value(other.tagged(contents_tag))),
-        };
->>>>>>> 600f0f3a
 
     Ok(stream.boxed().to_output_stream())
 }
