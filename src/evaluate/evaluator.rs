use crate::errors::Description;
use crate::object::base::Block;
use crate::parser::{
    hir::{self, Expression, RawExpression},
    CommandRegistry, Text,
};
use crate::prelude::*;
use derive_new::new;
use indexmap::IndexMap;

#[derive(new)]
<<<<<<< HEAD
pub struct Scope {
    it: Spanned<Value>,
=======
crate struct Scope {
    it: Tagged<Value>,
>>>>>>> 600f0f3a
    #[new(default)]
    vars: IndexMap<String, Tagged<Value>>,
}

impl Scope {
    crate fn empty() -> Scope {
        Scope {
            it: Value::nothing().tagged_unknown(),
            vars: IndexMap::new(),
        }
    }

    crate fn it_value(value: Spanned<Value>) -> Scope {
        Scope {
            it: value,
            vars: IndexMap::new(),
        }
    }
}

crate fn evaluate_baseline_expr(
    expr: &Expression,
    registry: &CommandRegistry,
    scope: &Scope,
    source: &Text,
) -> Result<Tagged<Value>, ShellError> {
    match &expr.item {
        RawExpression::Literal(literal) => Ok(evaluate_literal(expr.copy_span(*literal), source)),
        RawExpression::Synthetic(hir::Synthetic::String(s)) => {
            Ok(Value::string(s).spanned_unknown())
        }
        RawExpression::Variable(var) => evaluate_reference(var, scope, source),
        RawExpression::Binary(binary) => {
            let left = evaluate_baseline_expr(binary.left(), registry, scope, source)?;
            let right = evaluate_baseline_expr(binary.right(), registry, scope, source)?;

            match left.compare(binary.op(), &*right) {
                Ok(result) => Ok(Tagged::from_simple_spanned_item(
                    Value::boolean(result),
                    expr.span(),
                )),
                Err((left_type, right_type)) => Err(ShellError::coerce_error(
                    binary.left().copy_span(left_type),
                    binary.right().copy_span(right_type),
                )),
            }
        }
<<<<<<< HEAD
        RawExpression::List(list) => {
            let mut exprs = vec![];

            for expr in list {
                let expr = evaluate_baseline_expr(expr, registry, scope, source)?;
                exprs.push(expr);
            }

            Ok(Value::List(exprs).spanned(expr.span()))
        }
        RawExpression::Block(block) => Ok(Spanned::from_item(
            Value::Block(Block::new(block.clone(), source.clone(), *expr.span())),
=======
        RawExpression::Block(block) => Ok(Tagged::from_simple_spanned_item(
            Value::Block(Block::new(block.clone(), source.clone(), expr.span())),
>>>>>>> 600f0f3a
            expr.span(),
        )),
        RawExpression::Path(path) => {
            let value = evaluate_baseline_expr(path.head(), registry, scope, source)?;
            let mut item = value;

            for name in path.tail() {
                let next = item.get_data_by_key(name);

                match next {
                    None => {
                        return Err(ShellError::missing_property(
                            Description::from(item.tagged_type_name()),
                            Description::from(name.clone()),
                        ))
                    }
                    Some(next) => {
                        item = Tagged::from_simple_spanned_item(
                            next.clone().item,
                            (expr.span().start, name.span().end),
                        )
                    }
                };
            }

            Ok(Tagged::from_simple_spanned_item(
                item.item().clone(),
                expr.span(),
            ))
        }
        RawExpression::Boolean(_boolean) => unimplemented!(),
    }
}

fn evaluate_literal(literal: Tagged<hir::Literal>, source: &Text) -> Tagged<Value> {
    let result = match literal.item {
        hir::Literal::Integer(int) => Value::int(int),
        hir::Literal::Size(int, unit) => unit.compute(int),
        hir::Literal::String(span) => Value::string(span.slice(source)),
        hir::Literal::Bare => Value::string(literal.span().slice(source)),
    };

    literal.map(|_| result)
}

fn evaluate_reference(
    name: &hir::Variable,
    scope: &Scope,
    source: &Text,
) -> Result<Tagged<Value>, ShellError> {
    match name {
        hir::Variable::It(span) => Ok(scope.it.item.clone().simple_spanned(span)),
        hir::Variable::Other(span) => Ok(scope
            .vars
            .get(span.slice(source))
            .map(|v| v.clone())
            .unwrap_or_else(|| Value::nothing().simple_spanned(span))),
    }
}<|MERGE_RESOLUTION|>--- conflicted
+++ resolved
@@ -9,13 +9,8 @@
 use indexmap::IndexMap;
 
 #[derive(new)]
-<<<<<<< HEAD
 pub struct Scope {
-    it: Spanned<Value>,
-=======
-crate struct Scope {
     it: Tagged<Value>,
->>>>>>> 600f0f3a
     #[new(default)]
     vars: IndexMap<String, Tagged<Value>>,
 }
@@ -28,7 +23,7 @@
         }
     }
 
-    crate fn it_value(value: Spanned<Value>) -> Scope {
+    crate fn it_value(value: Tagged<Value>) -> Scope {
         Scope {
             it: value,
             vars: IndexMap::new(),
@@ -44,9 +39,7 @@
 ) -> Result<Tagged<Value>, ShellError> {
     match &expr.item {
         RawExpression::Literal(literal) => Ok(evaluate_literal(expr.copy_span(*literal), source)),
-        RawExpression::Synthetic(hir::Synthetic::String(s)) => {
-            Ok(Value::string(s).spanned_unknown())
-        }
+        RawExpression::Synthetic(hir::Synthetic::String(s)) => Ok(Value::string(s).tagged_unknown()),
         RawExpression::Variable(var) => evaluate_reference(var, scope, source),
         RawExpression::Binary(binary) => {
             let left = evaluate_baseline_expr(binary.left(), registry, scope, source)?;
@@ -63,7 +56,6 @@
                 )),
             }
         }
-<<<<<<< HEAD
         RawExpression::List(list) => {
             let mut exprs = vec![];
 
@@ -72,14 +64,10 @@
                 exprs.push(expr);
             }
 
-            Ok(Value::List(exprs).spanned(expr.span()))
+            Ok(Value::List(exprs).tagged(Tag::unknown_origin(expr.span())))
         }
-        RawExpression::Block(block) => Ok(Spanned::from_item(
-            Value::Block(Block::new(block.clone(), source.clone(), *expr.span())),
-=======
         RawExpression::Block(block) => Ok(Tagged::from_simple_spanned_item(
             Value::Block(Block::new(block.clone(), source.clone(), expr.span())),
->>>>>>> 600f0f3a
             expr.span(),
         )),
         RawExpression::Path(path) => {
